/*
    Copyright 2006-2008 by Robert Knight <robertknight@gmail.com>

    This program is free software; you can redistribute it and/or modify
    it under the terms of the GNU General Public License as published by
    the Free Software Foundation; either version 2 of the License, or
    (at your option) any later version.

    This program is distributed in the hope that it will be useful,
    but WITHOUT ANY WARRANTY; without even the implied warranty of
    MERCHANTABILITY or FITNESS FOR A PARTICULAR PURPOSE.  See the
    GNU General Public License for more details.

    You should have received a copy of the GNU General Public License
    along with this program; if not, write to the Free Software
    Foundation, Inc., 51 Franklin Street, Fifth Floor, Boston, MA
    02110-1301  USA.
*/

// Own
#include "IncrementalSearchBar.h"

// Qt
#include <QHBoxLayout>
#include <QLabel>
#include <QKeyEvent>
#include <QTimer>
#include <QToolButton>
#include <QMenu>
#include <QApplication>
#include <QPaintEvent>
#include <QPainter>

// KDE
#include <KColorScheme>
#include <QLineEdit>
#include <KLocalizedString>
#include "KonsoleSettings.h"

using namespace Konsole;

IncrementalSearchBar::IncrementalSearchBar(QWidget *aParent) :
    QWidget(aParent),
    _searchEdit(nullptr),
    _caseSensitive(nullptr),
    _regExpression(nullptr),
    _highlightMatches(nullptr),
    _reverseSearch(nullptr),
    _findNextButton(nullptr),
    _findPreviousButton(nullptr),
    _searchFromButton(nullptr),
    _searchTimer(nullptr)
{

    auto closeButton = new QToolButton(this);
    closeButton->setObjectName(QStringLiteral("close-button"));
    closeButton->setToolTip(i18nc("@info:tooltip", "Close the search bar"));
    closeButton->setAutoRaise(true);
    closeButton->setIcon(QIcon::fromTheme(QStringLiteral("dialog-close")));
    connect(closeButton, &QToolButton::clicked, this, &Konsole::IncrementalSearchBar::closeClicked);

    _searchEdit = new QLineEdit(this);
    _searchEdit->setClearButtonEnabled(true);
    _searchEdit->installEventFilter(this);
    _searchEdit->setPlaceholderText(i18nc("@label:textbox", "Find..."));
    _searchEdit->setObjectName(QStringLiteral("search-edit"));
    _searchEdit->setToolTip(i18nc("@info:tooltip", "Enter the text to search for here"));
    _searchEdit->setCursor(Qt::IBeamCursor);
    setCursor(Qt::ArrowCursor);
    // text box may be a minimum of 6 characters wide and a maximum of 10 characters wide
    // (since the maxWidth metric is used here, more characters probably will fit in than 6
    //  and 10)
    _searchEditFont = _searchEdit->font();
    QFontMetrics metrics(_searchEditFont);
    int maxWidth = metrics.maxWidth();
    _searchEdit->setMinimumWidth(maxWidth * 6);
    _searchEdit->setMaximumWidth(maxWidth * 10);

    _searchTimer = new QTimer(this);
    _searchTimer->setInterval(250);
    _searchTimer->setSingleShot(true);
    connect(_searchTimer, &QTimer::timeout, this,
            &Konsole::IncrementalSearchBar::notifySearchChanged);
    connect(_searchEdit, &QLineEdit::textChanged, _searchTimer,
            static_cast<void (QTimer::*)()>(&QTimer::start));

    _findNextButton = new QToolButton(this);
    _findNextButton->setObjectName(QStringLiteral("find-next-button"));
    _findNextButton->setText(i18nc("@action:button Go to the next phrase", "Next"));
    _findNextButton->setToolButtonStyle(Qt::ToolButtonIconOnly);
    _findNextButton->setAutoRaise(true);
    _findNextButton->setToolTip(i18nc("@info:tooltip",
                                      "Find the next match for the current search phrase"));
    connect(_findNextButton, &QToolButton::clicked, this,
            &Konsole::IncrementalSearchBar::findNextClicked);

    _findPreviousButton = new QToolButton(this);
    _findPreviousButton->setAutoRaise(true);
    _findPreviousButton->setObjectName(QStringLiteral("find-previous-button"));
    _findPreviousButton->setText(i18nc("@action:button Go to the previous phrase", "Previous"));
    _findPreviousButton->setToolButtonStyle(Qt::ToolButtonIconOnly);
    _findPreviousButton->setToolTip(i18nc("@info:tooltip",
                                          "Find the previous match for the current search phrase"));
    connect(_findPreviousButton, &QToolButton::clicked, this,
            &Konsole::IncrementalSearchBar::findPreviousClicked);

    _searchFromButton = new QToolButton(this);
    _searchFromButton->setAutoRaise(true);

    _searchFromButton->setObjectName(QStringLiteral("search-from-button"));
    connect(_searchFromButton, &QToolButton::clicked, this,
            &Konsole::IncrementalSearchBar::searchFromClicked);

    auto optionsButton = new QToolButton(this);
    optionsButton->setObjectName(QStringLiteral("find-options-button"));
    optionsButton->setCheckable(false);
    optionsButton->setPopupMode(QToolButton::InstantPopup);
    optionsButton->setToolButtonStyle(Qt::ToolButtonIconOnly);
    optionsButton->setToolTip(i18nc("@info:tooltip", "Display the options menu"));
    optionsButton->setIcon(QIcon::fromTheme(QStringLiteral("configure")));
    optionsButton->setAutoRaise(true);

    // Fill the options menu
    auto optionsMenu = new QMenu(this);
    optionsButton->setMenu(optionsMenu);

    _caseSensitive = optionsMenu->addAction(i18nc("@item:inmenu", "Case sensitive"));
    _caseSensitive->setCheckable(true);
    _caseSensitive->setToolTip(i18nc("@info:tooltip", "Sets whether the search is case sensitive"));
    connect(_caseSensitive, &QAction::toggled, this,
            &Konsole::IncrementalSearchBar::matchCaseToggled);

    _regExpression = optionsMenu->addAction(i18nc("@item:inmenu", "Match regular expression"));
    _regExpression->setCheckable(true);
    connect(_regExpression, &QAction::toggled, this,
            &Konsole::IncrementalSearchBar::matchRegExpToggled);

    _highlightMatches = optionsMenu->addAction(i18nc("@item:inmenu", "Highlight all matches"));
    _highlightMatches->setCheckable(true);
    _highlightMatches->setToolTip(i18nc("@info:tooltip",
                                        "Sets whether matching text should be highlighted"));
    connect(_highlightMatches, &QAction::toggled, this,
            &Konsole::IncrementalSearchBar::highlightMatchesToggled);

    _reverseSearch = optionsMenu->addAction(i18nc("@item:inmenu", "Search backwards"));
    _reverseSearch->setCheckable(true);
    _reverseSearch->setToolTip(i18nc("@info:tooltip",
                                     "Sets whether search should start from the bottom"));
    connect(_reverseSearch, &QAction::toggled, this,
            &Konsole::IncrementalSearchBar::updateButtonsAccordingToReverseSearchSetting);
    updateButtonsAccordingToReverseSearchSetting();
    setOptions();

    auto barLayout = new QHBoxLayout(this);
    barLayout->addWidget(_searchEdit);
    barLayout->addWidget(_findNextButton);
    barLayout->addWidget(_findPreviousButton);
    barLayout->addWidget(_searchFromButton);
    barLayout->addWidget(optionsButton);
    barLayout->addWidget(closeButton);
    barLayout->setContentsMargins(4, 4, 4, 4);
    barLayout->setSpacing(0);

    setLayout(barLayout);
    adjustSize();
    clearLineEdit();
}

void IncrementalSearchBar::notifySearchChanged()
{
    emit searchChanged(searchText());
}

void IncrementalSearchBar::updateButtonsAccordingToReverseSearchSetting()
{
    Q_ASSERT(_reverseSearch);
    if (_reverseSearch->isChecked()) {
        _searchFromButton->setToolTip(i18nc("@info:tooltip",
                                            "Search for the current search phrase from the bottom"));
        _searchFromButton->setIcon(QIcon::fromTheme(QStringLiteral("go-bottom")));
        _findNextButton->setIcon(QIcon::fromTheme(QStringLiteral("go-up")));
        _findPreviousButton->setIcon(QIcon::fromTheme(QStringLiteral("go-down")));
    } else {
        _searchFromButton->setToolTip(i18nc("@info:tooltip",
                                            "Search for the current search phrase from the top"));
        _searchFromButton->setIcon(QIcon::fromTheme(QStringLiteral("go-top")));
        _findNextButton->setIcon(QIcon::fromTheme(QStringLiteral("go-down")));
        _findPreviousButton->setIcon(QIcon::fromTheme(QStringLiteral("go-up")));
    }
}

QString IncrementalSearchBar::searchText()
{
    return _searchEdit->text();
}

void IncrementalSearchBar::setSearchText(const QString &text)
{
    if (text != searchText()) {
        _searchEdit->setText(text);
    }
}

bool IncrementalSearchBar::eventFilter(QObject *watched, QEvent *event)
{
    if ((event->type() != QEvent::KeyPress) || watched != _searchEdit)
        return QWidget::eventFilter(watched, event);

    QKeyEvent *keyEvent = static_cast<QKeyEvent *>(event);
    if (keyEvent->key() == Qt::Key_Escape) {
        emit closeClicked();
        return true;
    }

    if (keyEvent->key() == Qt::Key_Return && !keyEvent->modifiers()) {
        _findNextButton->click();
        return true;
    }

    if ((keyEvent->key() == Qt::Key_Return)
        && (keyEvent->modifiers() == Qt::ShiftModifier)) {
        _findPreviousButton->click();
        return true;
    }

    if ((keyEvent->key() == Qt::Key_Return)
        && (keyEvent->modifiers() == Qt::ControlModifier)) {
        _searchFromButton->click();
        return true;
    }

    return QWidget::eventFilter(watched, event);
}

void IncrementalSearchBar::correctPosition(const QSize &parentSize)
{
    const auto width = geometry().width();
    const auto height = geometry().height();
    const auto x = parentSize.width() - width;
    setGeometry(x, 0, width, height);
}

void IncrementalSearchBar::keyPressEvent(QKeyEvent *event)
{
    static auto movementKeysToPassAlong = QSet<int>{
        Qt::Key_PageUp, Qt::Key_PageDown, Qt::Key_Up, Qt::Key_Down
    };

    if (movementKeysToPassAlong.contains(event->key())
        && (event->modifiers() == Qt::ShiftModifier)) {
        emit unhandledMovementKeyPressed(event);
    } else {
        QWidget::keyPressEvent(event);
    }
}

void IncrementalSearchBar::setVisible(bool visible)
{
    QWidget::setVisible(visible);

    if (visible) {
        focusLineEdit();
    }
}

void IncrementalSearchBar::setFoundMatch(bool match)
{
    if (_searchEdit->text().isEmpty()) {
         clearLineEdit();
         return;
    }

    const auto backgroundBrush = KStatefulBrush(KColorScheme::View,
        match ? KColorScheme::PositiveBackground : KColorScheme::NegativeBackground);

    const auto matchStyleSheet = QStringLiteral("QLineEdit{ background-color:%1 }")
                              .arg(backgroundBrush.brush(_searchEdit).color().name());

    _searchEdit->setStyleSheet(matchStyleSheet);
}

void IncrementalSearchBar::clearLineEdit()
{
    _searchEdit->setStyleSheet(QString());
    _searchEdit->setFont(_searchEditFont);
}

void IncrementalSearchBar::focusLineEdit()
{
    _searchEdit->setFocus(Qt::ActiveWindowFocusReason);
    _searchEdit->selectAll();
}

const QBitArray IncrementalSearchBar::optionsChecked()
{
    QBitArray options(4, false);
    options.setBit(MatchCase, _caseSensitive->isChecked());
    options.setBit(RegExp, _regExpression->isChecked());
    options.setBit(HighlightMatches, _highlightMatches->isChecked());
    options.setBit(ReverseSearch, _reverseSearch->isChecked());
    return options;
}

void IncrementalSearchBar::setOptions()
{
<<<<<<< HEAD
    _caseSensitive->setChecked(KonsoleSettings::searchCaseSensitive());
    _regExpression->setChecked(KonsoleSettings::searchRegExpression());
    _highlightMatches->setChecked(KonsoleSettings::searchHighlightMatches());
    _reverseSearch->setChecked(KonsoleSettings::searchReverseSearch());
=======
    if (KonsoleSettings::searchCaseSensitive()) {
        _caseSensitive->setChecked(true);
    } else {
        _caseSensitive->setChecked(false);
    }
    if (KonsoleSettings::searchRegExpression()) {
        _regExpression->setChecked(true);
    } else {
        _regExpression->setChecked(false);
    }
    if (KonsoleSettings::searchHighlightMatches()) {
        _highlightMatches->setChecked(true);
    } else {
        _highlightMatches->setChecked(false);
    }
    if (KonsoleSettings::searchReverseSearch()) {
        _reverseSearch->setChecked(true);
    } else {
        _reverseSearch->setChecked(false);
    }
}

void IncrementalSearchBar::paintEvent(QPaintEvent *event)
{
    /* For some reason setAutoFillBackground was filling with
     * black - I guess it's because it's the parent's palette,
     * I'v tried to set the palette to the window but that was
     * a no go, so we paint manually. */

    if ( QApplication::topLevelWidgets().count()) {
        auto topLevelWindow = QApplication::topLevelWidgets().at(0);
        QPainter painter(this);
        painter.setPen(topLevelWindow->palette().window().color());
        painter.setBrush(topLevelWindow->palette().window());
        painter.drawRect(0, 0, geometry().width(), geometry().height());
    }
    QWidget::paintEvent(event);
>>>>>>> feeb3f2f
}<|MERGE_RESOLUTION|>--- conflicted
+++ resolved
@@ -303,32 +303,10 @@
 
 void IncrementalSearchBar::setOptions()
 {
-<<<<<<< HEAD
     _caseSensitive->setChecked(KonsoleSettings::searchCaseSensitive());
     _regExpression->setChecked(KonsoleSettings::searchRegExpression());
     _highlightMatches->setChecked(KonsoleSettings::searchHighlightMatches());
     _reverseSearch->setChecked(KonsoleSettings::searchReverseSearch());
-=======
-    if (KonsoleSettings::searchCaseSensitive()) {
-        _caseSensitive->setChecked(true);
-    } else {
-        _caseSensitive->setChecked(false);
-    }
-    if (KonsoleSettings::searchRegExpression()) {
-        _regExpression->setChecked(true);
-    } else {
-        _regExpression->setChecked(false);
-    }
-    if (KonsoleSettings::searchHighlightMatches()) {
-        _highlightMatches->setChecked(true);
-    } else {
-        _highlightMatches->setChecked(false);
-    }
-    if (KonsoleSettings::searchReverseSearch()) {
-        _reverseSearch->setChecked(true);
-    } else {
-        _reverseSearch->setChecked(false);
-    }
 }
 
 void IncrementalSearchBar::paintEvent(QPaintEvent *event)
@@ -346,5 +324,4 @@
         painter.drawRect(0, 0, geometry().width(), geometry().height());
     }
     QWidget::paintEvent(event);
->>>>>>> feeb3f2f
 }